--- conflicted
+++ resolved
@@ -44,11 +44,7 @@
     <dependency>
       <groupId>com.google.auto</groupId>
       <artifactId>auto-common</artifactId>
-<<<<<<< HEAD
-      <version>1.0-SNAPSHOT</version>
-=======
       <version>0.4</version>
->>>>>>> 5839c281
     </dependency>
     <dependency>
       <groupId>com.google.auto.service</groupId>
